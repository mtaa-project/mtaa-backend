--- conflicted
+++ resolved
@@ -11,10 +11,6 @@
 from app.models.category_model import Category
 from app.models.enums.listing_status import ListingStatus
 from app.models.enums.offer_type import OfferType
-<<<<<<< HEAD
-from app.schemas.address_schema import AddressBase
-from app.schemas.user_schema import SellerInfoCard
-=======
 from app.schemas.transaction_schema import ListingTransactionBase
 
 
@@ -31,7 +27,6 @@
     phone_number: str | None = None
     email: str
 
->>>>>>> 47f4c9ab
 
 # Basic schema for listing data
 class ListingBase(SQLModel, ListingTransactionBase):
