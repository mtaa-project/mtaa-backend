--- conflicted
+++ resolved
@@ -1,12 +1,7 @@
 import asyncio
 from typing import Annotated
 
-from fastapi import (
-    Depends,
-    FastAPI,
-    File,
-    UploadFile,
-)
+from fastapi import Depends, FastAPI, File, UploadFile
 from fastapi.security import HTTPBearer
 from pydantic import BaseModel, conlist
 
@@ -17,21 +12,11 @@
 security = HTTPBearer()
 app = FastAPI(dependencies=[Depends(security)])
 
-<<<<<<< HEAD
-
 app.include_router(auth_route.router)
 app.include_router(users_route.router)
 app.include_router(listings.router)
 app.middleware("http")(authenticate_request)
-=======
-app.include_router(auth_route.router)
-app.include_router(users_route.router)
-app.include_router(listings.router)
-
-
-app.middleware("http")(authenticate_request)
 
 
 if __name__ == "__main__":
-    asyncio.run(seed_users(10))
->>>>>>> 13f7918e
+    asyncio.run(seed_users(10))