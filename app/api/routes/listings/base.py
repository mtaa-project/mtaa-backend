--- conflicted
+++ resolved
@@ -13,12 +13,8 @@
 from app.models.listing_image import ListingImage
 from app.models.listing_model import Listing
 from app.schemas.listing_schema import (
-<<<<<<< HEAD
-    ListingCard,
-=======
     ListingCardCreate,
     ListingCardDetails,
->>>>>>> 47f4c9ab
     ListingCardProfile,
     ListingCreate,
     ListingUpdate,
@@ -36,7 +32,7 @@
 # create listing
 @router.post(
     "/",
-    response_model=ListingCard,
+    response_model=ListingCardDetails,
     status_code=status.HTTP_201_CREATED,
     summary="Create a new listing",
     description="Creates a listing with optional address and category assignments. Requires a valid seller ID.",
@@ -94,7 +90,7 @@
 
     seller_rating = await user_service.get_seller_rating(listing.seller_id)
 
-    response = ListingCard(
+    response = ListingCardDetails(
         id=listing.id,
         title=listing.title,
         description=listing.description,
@@ -171,7 +167,7 @@
 # get listings with specific categories, price, status, offer type, and (address)
 @router.get(
     "/",
-    response_model=List[ListingCard],
+    response_model=List[ListingCardDetails],
     summary="Filter and list listings",
     description="Retrieve listings by categories, price range, offer type, .... Listings with status REMOVED are excluded.",
 )
@@ -209,7 +205,6 @@
     rating_expr = func.coalesce(rating_subquery.c.avg_rating, 0).label("seller_rating")
 
     # build query
-<<<<<<< HEAD
     query = (
         select(Listing, rating_expr)
         .outerjoin(
@@ -220,15 +215,9 @@
             selectinload(Listing.seller),
             selectinload(Listing.categories),
             selectinload(Listing.address),
+            selectinload(Listing.images),
         )
         .where(Listing.listing_status == ListingStatus.ACTIVE)  # only active listings
-=======
-    query = select(Listing).options(
-        selectinload(Listing.seller),
-        selectinload(Listing.categories),
-        selectinload(Listing.address),
-        selectinload(Listing.images),
->>>>>>> 47f4c9ab
     )
 
     # Filtering:
@@ -274,20 +263,14 @@
     listings = await session.execute(query)
     listings: Tuple[Listing, int] = listings.all()
 
-<<<<<<< HEAD
-    output_listings: List[ListingCard] = []
+    output_listings: List[ListingCardDetails] = []
 
     # Iterate through the results and create the response
     for listing, seller_rating in listings:
         seller_rating = round(seller_rating, 2) if seller_rating else None
-=======
-    favorites_dict = {fav.id: fav for fav in current_user.favorite_listings}
-    for listing in listings:
         presigned_urls = listing_service.get_presigned_urls(listing.images)
-
->>>>>>> 47f4c9ab
         output_listings.append(
-            ListingCard(
+            ListingCardDetails(
                 id=listing.id,
                 title=listing.title,
                 description=listing.description,
@@ -316,7 +299,7 @@
 # get specific listing by id
 @router.get(
     "/{listing_id}",
-    response_model=ListingCard,
+    response_model=ListingCardDetails,
     summary="Get a listing by ID",
     description="Fetch a specific listing by ID unless its status is REMOVED.",
 )
@@ -357,14 +340,10 @@
         )
     seller_rating = await user_service.get_seller_rating(listing.seller_id)
 
-<<<<<<< HEAD
-    response = ListingCard(
-=======
     # generate presigned urls for listing images
     presigned_urls = listing_service.get_presigned_urls(listing.images)
 
     response = ListingCardDetails(
->>>>>>> 47f4c9ab
         id=listing.id,
         title=listing.title,
         description=listing.description,
@@ -392,11 +371,7 @@
 # update listing
 @router.put(
     "/{listing_id}",
-<<<<<<< HEAD
-    response_model=ListingCard,
-=======
     response_model=ListingCardDetails,
->>>>>>> 47f4c9ab
     summary="Update an existing listing",
     description="Updates listing fields and category relationships. You must provide valid address/category IDs.",
 )
@@ -483,7 +458,7 @@
     seller_rating = await user_service.get_seller_rating(listing.seller_id)
     presigned_urls = listing_service.get_presigned_urls(listing.images)
 
-    response = ListingCard(
+    response = ListingCardDetails(
         id=listing.id,
         title=listing.title,
         description=listing.description,
