--- conflicted
+++ resolved
@@ -78,12 +78,6 @@
         )
         address = address.scalars().one_or_none()
 
-<<<<<<< HEAD
-    # check that address exists
-    if new_listing_data.address_id is not None:
-        address = await session.get(Address, new_listing_data.address_id)
-=======
->>>>>>> 2be000ba
         if not address:
             raise HTTPException(
                 status_code=status.HTTP_404_NOT_FOUND,
