--- conflicted
+++ resolved
@@ -1,19 +1,11 @@
 from typing import List
 
 from fastapi import APIRouter, Depends, HTTPException, status
-<<<<<<< HEAD
 from pydantic import EmailStr
 from sqlalchemy.ext.asyncio.session import AsyncSession
 from sqlalchemy.orm import selectinload
 from sqlmodel import asc, desc, select
 
-=======
-from sqlalchemy.orm import selectinload
-from sqlmodel import select
-from sqlmodel.ext.asyncio.session import AsyncSession
-
-# from sqlmodel.orm import selectinload
->>>>>>> 13f7918e
 from app.api.dependencies import get_async_session, get_user, get_user_db
 from app.models.address_model import Address
 from app.models.category_model import Category
@@ -25,12 +17,9 @@
     ListingCardDetails,
     ListingCardProfile,
     ListingCreate,
-<<<<<<< HEAD
     ListingUpdate,
     SellerInfoCard,
     listingQueryParameters,
-=======
->>>>>>> 13f7918e
 )
 
 router = APIRouter(prefix="/listings", tags=["listings"])
@@ -112,7 +101,6 @@
     return new_listing
 
 
-<<<<<<< HEAD
 # get current user's listings in profile/listings
 @router.get(
     "/my-listings",
@@ -192,12 +180,12 @@
                     detail=f"Category with ID {category_id} not found.",
                 )
 
-    # LISTING STATUS FROM FRONTEND CANNOT BE REMOVED
-    if params.listing_status == ListingStatus.REMOVED:
-        raise HTTPException(
-            status_code=status.HTTP_400_BAD_REQUEST,
-            detail="Listing status cannot be REMOVED when filtering listings.",
-        )
+    #     # LISTING STATUS FROM FRONTEND CANNOT BE REMOVED
+    #     if params.listing_status == ListingStatus.REMOVED:
+    #         raise HTTPException(
+    #             status_code=status.HTTP_400_BAD_REQUEST,
+    #             detail="Listing status cannot be REMOVED when filtering listings.",
+    #         )
 
     # build query
     query = select(Listing)
@@ -245,8 +233,8 @@
     query = query.limit(params.limit)
     query = query.offset(params.offset)
 
-    listings = await session.execute(query)
-    listings = listings.scalars().all()
+    #     listings = await session.execute(query)
+    #     listings = listings.scalars().all()
 
     output_listings: List[ListingCardDetails] = []
 
@@ -313,18 +301,18 @@
     )
     listing = result.scalars().one_or_none()
 
-    if not listing:
-        raise HTTPException(
-            status_code=status.HTTP_404_NOT_FOUND,
-            detail=f"Listing with ID {listing_id} not found.",
-        )
-
-    # check that listing is not removed
-    if listing.listing_status == ListingStatus.REMOVED:
-        raise HTTPException(
-            status_code=status.HTTP_404_NOT_FOUND,
-            detail=f"Listing with ID {listing_id} has been removed.",
-        )
+    #     if not listing:
+    #         raise HTTPException(
+    #             status_code=status.HTTP_404_NOT_FOUND,
+    #             detail=f"Listing with ID {listing_id} not found.",
+    #         )
+
+    #     # check that listing is not removed
+    #     if listing.listing_status == ListingStatus.REMOVED:
+    #         raise HTTPException(
+    #             status_code=status.HTTP_404_NOT_FOUND,
+    #             detail=f"Listing with ID {listing_id} has been removed.",
+    #         )
 
     seller_rating = await calculate_seller_rating(listing.seller_id, session)
 
@@ -387,161 +375,6 @@
             detail="You are not authorized to update this listing.",
         )
 
-    # check that address exists
-    if updated_listing_data.address_id:
-        address = await session.get(Address, updated_listing_data.address_id)
-        if not address:
-            raise HTTPException(
-                status_code=status.HTTP_404_NOT_FOUND,
-                detail=f"Address with ID {updated_listing_data.address_id} not found.",
-            )
-=======
-# # # get current user's listings
-# @router.get(
-#     "/my-listings",
-#     response_model=List[ListingCardDetails],
-#     summary="Get current user's listings",
-#     description="Fetch all listings created by the current user.",
-# )
-# async def get_my_listings(
-#     *,
-#     session: AsyncSession = Depends(get_async_session),
-#     user: User = Depends(get_user_db),
-# ):
-#     # return only posted listings that are not removed
-#     pass
-
-
-# # listings = await session.exec(select(Listing).where(Listing.seller_id == user.id))
-
-# # return listings.scalars().all()
-
-
-# # get listings with specific categories, price, status, offer type, and (address)
-# @router.get(
-#     "/",
-#     response_model=List[ListingCardDetails],
-#     summary="Filter and list listings",
-#     description="Retrieve listings by categories, price range, offer type, .... Listings with status REMOVED are excluded.",
-# )
-# async def get_listings_by_params(
-#     *,
-#     session: AsyncSession = Depends(get_async_session),
-#     params: getParameters,
-# ):
-#     # check that categories exists
-#     if params.category_ids:
-#         for category_id in params.category_ids:
-#             category = await session.get(Category, category_id)
-#             if not category:
-#                 raise HTTPException(
-#                     status_code=status.HTTP_404_NOT_FOUND,
-#                     detail=f"Category with ID {category_id} not found.",
-#                 )
-
-#     # LISTING STATUS FROM FRONTEND CANNOT BE REMOVED
-#     if params.listing_status == ListingStatus.REMOVED:
-#         raise HTTPException(
-#             status_code=status.HTTP_400_BAD_REQUEST,
-#             detail="Listing status cannot be REMOVED when filtering listings.",
-#         )
->>>>>>> 13f7918e
-
-#     # build query
-#     query = select(Listing)
-#     if params.category_ids:
-#         query = query.where(
-#             Listing.categories.any(Category.id.in_(params.category_ids))
-#         )
-#     if params.min_price:
-#         query = query.where(Listing.price >= params.min_price)
-#     if params.max_price:
-#         query = query.where(Listing.price <= params.max_price)
-#     if params.listing_status:
-#         query = query.where(Listing.listing_status == params.listing_status)
-#     if params.offer_type:
-#         query = query.where(Listing.offer_type == params.offer_type)
-
-#     query = query.limit(params.limit)
-#     query = query.offset(params.offset)
-
-#     listings = await session.execute(query)
-#     listings = listings.scalars().all()
-
-#     return listings
-
-
-# # get specific listing by id
-# @router.get(
-#     "/{listing_id}",
-#     response_model=ListingCardDetails,
-#     summary="Get a listing by ID",
-#     description="Fetch a specific listing by ID unless its status is REMOVED.",
-# )
-# async def get_listing(
-#     *,
-#     listing_id: int,
-#     session: AsyncSession = Depends(get_async_session),
-# ):
-#     result = await session.execute(
-#         select(Listing)
-#         .where(Listing.id == listing_id)
-#         .options(
-#             selectinload(Listing.address),
-#             selectinload(Listing.categories),
-#             selectinload(Listing.seller),
-#             # selectinload(Listing.favorite_by),
-#             # selectinload(Listing.renters),
-#             # selectinload(Listing.buyer),
-#         )
-#     )
-#     listing = result.scalar_one_or_none()
-
-#     if not listing:
-#         raise HTTPException(
-#             status_code=status.HTTP_404_NOT_FOUND,
-#             detail=f"Listing with ID {listing_id} not found.",
-#         )
-
-#     # check that listing is not removed
-#     if listing.listing_status == ListingStatus.REMOVED:
-#         raise HTTPException(
-#             status_code=status.HTTP_404_NOT_FOUND,
-#             detail=f"Listing with ID {listing_id} has been removed.",
-#         )
-
-#     return listing
-
-
-# # update listing
-# @router.put(
-#     "/{listing_id}",
-#     response_model=ListingCardDetails,
-#     summary="Update an existing listing",
-#     description="Updates listing fields and category relationships. You must provide valid address/category IDs.",
-# )
-# async def update_listing(
-#     *,
-#     listing_id: int,
-#     session: AsyncSession = Depends(get_async_session),
-#     updated_listing_data: ListingUpdate,
-#     user: User = Depends(get_user),
-# ):
-#     # check that listing exists
-#     listing = await session.get(Listing, listing_id)
-#     if not listing:
-#         raise HTTPException(
-#             status_code=status.HTTP_404_NOT_FOUND,
-#             detail=f"Listing with ID {listing_id} not found.",
-#         )
-
-#     # TODO: !!!!CHECK USER ONLY THROUGH EMAIL!!!!!
-#     # check that user is logged in and is the seller of the listing
-#     if user.id != listing.seller_id:
-#         raise HTTPException(
-#             status_code=status.HTTP_403_FORBIDDEN,
-#             detail="You are not authorized to update this listing.",
-#         )
 
 #     # check that address exists
 #     if updated_listing_data.address_id:
@@ -580,27 +413,6 @@
 #     return listing
 
 
-# # delete listing
-# @router.delete(
-#     "/{listing_id}",
-#     status_code=status.HTTP_204_NO_CONTENT,
-#     summary="Soft-delete a listing",
-#     description="Marks the listing as REMOVED. It will no longer be visible to users.",
-# )
-# async def delete_listing(
-#     *,
-#     listing_id: int,
-#     session: AsyncSession = Depends(get_async_session),
-# ):
-#     # check that listing exists
-#     listing = await session.get(Listing, listing_id)
-#     if not listing:
-#         raise HTTPException(
-#             status_code=status.HTTP_404_NOT_FOUND,
-#             detail=f"Listing with ID {listing_id} not found.",
-#         )
-
-<<<<<<< HEAD
 # delete listing
 @router.delete(
     "/{listing_id}",
@@ -635,14 +447,6 @@
     await session.commit()
     await session.refresh(listing)
     return listing
-=======
-#     # set listing status to removed
-#     listing.listing_status = ListingStatus.REMOVED
-#     session.add(listing)
-#     await session.commit()
-#     await session.refresh(listing)
-#     return listing
->>>>>>> 13f7918e
 
 
 # # TODO: make more routes for listing and make them more personalized, and personalized response scheme for every route